#!/usr/bin/env python
u"""
read_GRACE_harmonics.py
Written by Tyler Sutterley (08/2019)

Reads GRACE datafile and extracts spherical harmonic data and drift rates (RL04)
Adds drift rates to clm and slm for release 4 harmonics
Correct GSM data for drift in pole tide following Wahr et al. (2015)
Extracts date of GRACE datafile from file name and calculates mean of range

INPUTS:
	input_file: GRACE Level-2 spherical harmonic datafile
	LMAX: Maximum degree of spherical harmonics (degree of truncation)

OPTIONS:
	MMAX: Maximum order of spherical harmonics (order of truncation)
		default is the maximum spherical harmonic degree
	POLE_TIDE: correct GSM data for pole tide drift following Wahr et al. (2015)

OUTPUTS:
	time: mid-month date in year-decimal
	start: start date of range as Julian day
	end: end date of range as Julian day
	clm: cosine spherical harmonics of input data (LMAX,MMAX)
	slm: sine spherical harmonics of input data (LMAX,MMAX)
	eclm: cosine spherical harmonic uncalibrated standard deviations (LMAX,MMAX)
	eslm: sine spherical harmonic uncalibrated standard deviations (LMAX,MMAX)

PYTHON DEPENDENCIES:
	numpy: Scientific Computing Tools For Python (http://www.numpy.org)
	PyYAML: YAML parser and emitter for Python (https://github.com/yaml/pyyaml)

UPDATE HISTORY:
	Updated 08/2019: specify yaml loader (PyYAML yaml.load(input) Deprecation)
	Updated 07/2019: replace colons in yaml header if within quotations
	Updated 11/2018: decode gzip read with ISO-8859-1 for python3 compatibility
	Updated 05/2018: updates to file name structure with release 6 and GRACE-FO
		output file headers and parse new YAML headers for RL06 and GRACE-FO
	Written 10/2017 for public release
"""
import os
import re
import gzip
import yaml
import numpy as np

#-- PURPOSE: read Level-2 GRACE and GRACE-FO spherical harmonic files
def read_GRACE_harmonics(input_file, LMAX, MMAX=None, POLE_TIDE=False):
	#-- compile numerical expression operator for parameters from files
	#-- UTCSR: The University of Texas at Austin Center for Space Research
	#-- EIGEN: GFZ German Research Center for Geosciences (RL01-RL05)
	#-- GFZOP: GFZ German Research Center for Geosciences (RL06+GRACE-FO)
	#-- JPLEM: NASA Jet Propulsion Laboratory (harmonic solutions)
	#-- JPLMSC: NASA Jet Propulsion Laboratory (mascon solutions)
	regex_pattern = ('(.*?)-2_(\d+)-(\d+)_(.*?)_({0})_(.*?)_(\d+)(.*?)'
		'(\.gz|\.gfc)?$').format('UTCSR|EIGEN|GFZOP|JPLEM|JPLMSC')
	rx = re.compile(regex_pattern, re.VERBOSE)
	#-- extract parameters from input filename
	PFX,SD,ED,N,PRC,F1,DRL,F2,SFX=rx.findall(os.path.basename(input_file)).pop()

	#-- JPL Mascon solutions
	if PRC in ('JPLMSC'):
		DSET = 'GSM'
		DREL = np.int(DRL)
		FLAG = 'GRCOF2'
	#-- Kusche et al. (2009) DDK filtered solutions 10.1007/s00190-009-0308-3
	elif PFX.startswith('kfilter_DDK'):
		DSET = 'GSM'
		DREL = np.int(DRL)
		FLAG = 'gfc'
	#-- Standard GRACE solutions
	else:
		DSET = PFX
		DREL = np.int(DRL)
		FLAG = 'GRCOF2'

	#-- output python dictionary with GRACE data and date information
	grace_L2_input = {}
	#-- extract GRACE date information from input file name
	start_yr = np.float(SD[:4])
	end_yr = np.float(ED[:4])
	start_day = np.float(SD[4:])
	end_day = np.float(ED[4:])
	#-- calculate mid-month date taking into account if measurements are
	#-- on different years
	if ((start_yr % 4) == 0):#-- Leap Year (% = modulus)
		dpy = 366.0
	else:#-- Standard Year
		dpy = 365.0
	#-- For data that crosses years (end_yr - start_yr should be at most 1)
	end_day = ((end_yr-start_yr)*dpy+end_day) if (start_yr!=end_yr) else end_day
	#-- Calculation of Mid-month value
	mid_day = np.mean([start_day, end_day])
	#-- Calculating the mid-month date in decimal form
	grace_L2_input['time'] = start_yr + mid_day/dpy
	#-- Calculating the Julian dates of the start and end date
	grace_L2_input['start'] = np.float(367.0*start_yr - np.floor(7.0*start_yr/4.0) -
		np.floor(3.0*(np.floor((start_yr - 8.0/7.0)/100.0) + 1.0)/4.0) +
		np.floor(275.0/9.0) + start_day + 1721028.5)
	grace_L2_input['end'] = np.float(367.0*end_yr - np.floor(7.0*end_yr/4.0) -
		np.floor(3.0*(np.floor((end_yr - 8.0/7.0)/100.0) + 1.0)/4.0) +
		np.floor(275.0/9.0) + end_day + 1721028.5)

	#-- set maximum spherical harmonic order
	MMAX = np.copy(LMAX) if (MMAX is None) else MMAX
	#-- Spherical harmonic coefficient matrices to be filled from data file
	grace_L2_input['clm'] = np.zeros((LMAX+1,MMAX+1))
	grace_L2_input['slm'] = np.zeros((LMAX+1,MMAX+1))
	#-- spherical harmonic uncalibrated standard deviations
	grace_L2_input['eclm'] = np.zeros((LMAX+1,MMAX+1))
	grace_L2_input['eslm'] = np.zeros((LMAX+1,MMAX+1))
	if ((DREL == 4) and (DSET == 'GSM')):
		#-- clm and slm drift rates for RL04
		drift_c = np.zeros((LMAX+1,MMAX+1))
		drift_s = np.zeros((LMAX+1,MMAX+1))

	#-- Opening data file to extract spherical harmonic coefficients
	#-- check if file is compressed (read with gzip if gz)
	if (SFX == '.gz'):
		#-- GRACE file is compressed (gz) file
		with gzip.open(os.path.expanduser(input_file),'rb') as f:
			file_contents = f.read().decode('ISO-8859-1').splitlines()
	else:
		#-- GRACE file is standard ascii file
		with open(os.path.expanduser(input_file),'r') as f:
			file_contents = f.read().splitlines()

	#-- extract GRACE and GRACE-FO file headers
	#-- replace colons in header if within quotations
	head = [re.sub(r'\"(.*?)\:\s(.*?)\"',r'"\1, \2"',l) for l in file_contents
		if not re.match('{0}|GRDOTA'.format(FLAG),l)]
	if ((N == 'GRAC') and (DREL >= 6)) or (N == 'GRFO'):
<<<<<<< HEAD
		#-- parse the YAML header for RL06 or GRACE-FO
		grace_L2_input.update(yaml.load('\n'.join(head),Loader=yaml.FullLoader))
=======
		#-- parse the YAML header for RL06 or GRACE-FO (specifying yaml loader)
		grace_L2_input.update(yaml.load('\n'.join(head),Loader=yaml.BaseLoader))
>>>>>>> 026b7701
	else:
		#-- save lines of the GRACE file header removing empty lines
		grace_L2_input['header'] = [l.rstrip() for l in head if l]

	#-- for each line in the GRACE/GRACE-FO file
	for line in file_contents:
		#-- find if line starts with data marker flag (e.g. GRCOF2)
		if bool(re.match(FLAG,line)):
			#-- split the line into individual components
			line_contents = line.split()
			#-- degree and order for the line
			l1 = np.int(line_contents[1])
			m1 = np.int(line_contents[2])
			#-- if degree and order are below the truncation limits
			if ((l1 <= LMAX) and (m1 <= MMAX)):
				grace_L2_input['clm'][l1,m1] = np.float(line_contents[3])
				grace_L2_input['slm'][l1,m1] = np.float(line_contents[4])
				grace_L2_input['eclm'][l1,m1] = np.float(line_contents[5])
				grace_L2_input['eslm'][l1,m1] = np.float(line_contents[6])
		#-- find if line starts with drift rate flag
		elif bool(re.match('GRDOTA',line)):
			#-- split the line into individual components
			line_contents = line.split()
			l1 = np.int(line_contents[1])
			m1 = np.int(line_contents[2])
			#-- Reading Drift rates for low degree harmonics
			drift_c[l1,m1] = np.float(line_contents[3])
			drift_s[l1,m1] = np.float(line_contents[4])

	#-- Adding drift rates to clm and slm for RL04
	#-- if drift rates exist at any time, will add to harmonics
	#-- Will convert the secular rates into a stokes contribution
	#-- Currently removes 2003.3 to get the temporal average close to 0.
	#-- note: += means grace_xlm = grace_xlm + drift_x
	if ((DREL == 4) and (DSET == 'GSM')):
		#-- time since 2003.3
		dt = (grace_L2_input['time']-2003.3)
		grace_L2_input['clm'][:,:] += dt*drift_c[:,:]
		grace_L2_input['slm'][:,:] += dt*drift_s[:,:]

	#-- Correct Pole Tide following Wahr et al. (2015) 10.1002/2015JB011986
	if POLE_TIDE and (DSET == 'GSM'):
		#-- time since 2000.0
		dt = (grace_L2_input['time']-2000.0)
		#-- CSR and JPL Pole Tide Correction
		if PRC in ('UTCSR','JPLEM','JPLMSC'):
			#-- values for IERS mean pole [2010]
			if (grace_L2_input['time'] < 2010.0):
				a = np.array([0.055974,1.8243e-3,1.8413e-4,7.024e-6])
				b = np.array([-0.346346,-1.7896e-3,1.0729e-4,0.908e-6])
			elif (grace_L2_input['time'] >= 2010.0):
				a = np.array([0.023513,7.6141e-3,0.0,0.0])
				b = np.array([-0.358891,0.6287e-3,0.0,0.0])
			#-- calculate m1 and m2 values
			m1 = np.copy(a[0])
			m2 = np.copy(b[0])
			for x in range(1,4):
				m1 += a[x]*dt**x
				m2 += b[x]*dt**x
			#-- pole tide values for CSR and JPL
			#-- CSR and JPL both remove the IERS mean pole from m1 and m2
			#-- before computing their harmonic solutions
			C21_PT = -1.551e-9*(m1 - 0.62e-3*dt) - 0.012e-9*(m2 + 3.48e-3*dt)
			S21_PT = 0.021e-9*(m1 - 0.62e-3*dt) - 1.505e-9*(m2 + 3.48e-3*dt)
			#-- correct GRACE spherical harmonics for pole tide
			#-- note: -= means grace_xlm = grace_xlm - PT
			grace_L2_input['clm'][2,1] -= C21_PT
			grace_L2_input['slm'][2,1] -= S21_PT
		#-- GFZ Pole Tide Correction
		elif PRC in ('EIGEN','GFZOP'):
			#-- pole tide values for GFZ
			#-- GFZ removes only a constant pole position
			C21_PT = -1.551e-9*(-0.62e-3*dt) - 0.012e-9*(3.48e-3*dt)
			S21_PT = 0.021e-9*(-0.62e-3*dt) - 1.505e-9*(3.48e-3*dt)
			#-- correct GRACE spherical harmonics for pole tide
			#-- note: -= means grace_xlm = grace_xlm - PT
			grace_L2_input['clm'][2,1] -= C21_PT
			grace_L2_input['slm'][2,1] -= S21_PT

	#-- return the GRACE data, GRACE date (mid-month in decimal), and the
	#-- start and end days as Julian dates
	return grace_L2_input<|MERGE_RESOLUTION|>--- conflicted
+++ resolved
@@ -130,13 +130,8 @@
 	head = [re.sub(r'\"(.*?)\:\s(.*?)\"',r'"\1, \2"',l) for l in file_contents
 		if not re.match('{0}|GRDOTA'.format(FLAG),l)]
 	if ((N == 'GRAC') and (DREL >= 6)) or (N == 'GRFO'):
-<<<<<<< HEAD
-		#-- parse the YAML header for RL06 or GRACE-FO
-		grace_L2_input.update(yaml.load('\n'.join(head),Loader=yaml.FullLoader))
-=======
 		#-- parse the YAML header for RL06 or GRACE-FO (specifying yaml loader)
 		grace_L2_input.update(yaml.load('\n'.join(head),Loader=yaml.BaseLoader))
->>>>>>> 026b7701
 	else:
 		#-- save lines of the GRACE file header removing empty lines
 		grace_L2_input['header'] = [l.rstrip() for l in head if l]
