--- conflicted
+++ resolved
@@ -69,13 +69,8 @@
     grace_date.py: reads GRACE index file and calculates dates for each month
     read_SLR_C20.py: reads C20 files from satellite laser ranging (CSR or GSFC)
     read_SLR_C30.py: reads C30 files from satellite laser ranging (CSR or GSFC)
-<<<<<<< HEAD
-    convert_julian.py: Return the calendar date and time given Julian date
-    read_tellus_geocenter.py: reads PO.DAAC degree 1 files
-=======
     read_tellus_geocenter.py: reads degree 1 files from JPL Tellus
     read_swenson_geocenter.py: reads degree 1 files from Sean Swenson
->>>>>>> 65aa2053
     read_SLR_geocenter.py: reads degree 1 files from Satellite Laser Ranging
     read_GRACE_geocenter.py: reads degree 1 files from Sutterley et al. (2019)
     read_GRACE_harmonics.py: reads an input GRACE data file and calculates date
@@ -129,11 +124,8 @@
 from gravity_toolkit.grace_date import grace_date
 from gravity_toolkit.read_SLR_C20 import read_SLR_C20
 from gravity_toolkit.read_SLR_C30 import read_SLR_C30
-<<<<<<< HEAD
 from gravity_toolkit.read_SLR_CS2 import read_SLR_CS2
-=======
 from gravity_toolkit.read_swenson_geocenter import read_swenson_geocenter
->>>>>>> 65aa2053
 from gravity_toolkit.read_tellus_geocenter import read_tellus_geocenter
 from gravity_toolkit.read_SLR_geocenter import aod_corrected_SLR_geocenter
 from read_GRACE_geocenter.read_GRACE_geocenter import read_GRACE_geocenter
