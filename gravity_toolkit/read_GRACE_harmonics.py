--- conflicted
+++ resolved
@@ -39,11 +39,8 @@
     time.py: utilities for calculating time operations
 
 UPDATE HISTORY:
-<<<<<<< HEAD
+    Updated 12/2020: using utilities from time module
     Updated 10/2020: Change parse function to work with GRGS data
-=======
-    Updated 12/2020: using utilities from time module
->>>>>>> f05083b6
     Updated 08/2020: flake8 compatible regular expression strings
         input file can be "diskless" bytesIO object
     Updated 07/2020: added function docstrings
