#!/usr/bin/env python
u"""
harmonics.py
Written by Tyler Sutterley (02/2021)

Spherical harmonic data class for processing GRACE/GRACE-FO Level-2 data

PYTHON DEPENDENCIES:
    numpy: Scientific Computing Tools For Python
        https://numpy.org
        https://numpy.org/doc/stable/user/numpy-for-matlab-users.html
    dateutil: powerful extensions to datetime
        https://dateutil.readthedocs.io/en/stable/
    netCDF4: Python interface to the netCDF C library
        https://unidata.github.io/netcdf4-python/netCDF4/index.html
    h5py: Pythonic interface to the HDF5 binary data format.
        https://www.h5py.org/

PROGRAM DEPENDENCIES:
    time.py: utilities for calculating time operations
    ncdf_stokes.py: writes output spherical harmonic data to netcdf
    hdf5_stokes.py: writes output spherical harmonic data to HDF5
    ncdf_read_stokes.py: reads spherical harmonic data from netcdf
    hdf5_read_stokes.py: reads spherical harmonic data from HDF5
    read_ICGEM_harmonics.py: reads gravity model coefficients from GFZ ICGEM
    destripe_harmonics.py: filters spherical harmonics for correlated errors

UPDATE HISTORY:
    Updated 02/2021: added degree amplitude function
        use adjust_months function to fix special cases of GRACE/GRACE-FO months
        added generic reader, generic writer and write to list functions
        generalize ascii, netCDF4 and HDF5 readers and writers
        replaced numpy bool to prevent deprecation warning
    Updated 12/2020: added verbose option for gfc files
        can calculate spherical harmonic mean over a range of time indices
        will also calculate the mean time and month of a harmonics object
        can create a harmonics object from an open file-like object
    Updated 11/2020: added plotting functions for visualization
    Updated 08/2020: added compression options for ascii, netCDF4 and HDF5 files
    Updated 07/2020: added class docstring and using kwargs for output to file
        added case_insensitive_filename function to search directories
    Updated 06/2020: output list of filenames with from_list()
        zeros_like() creates a new harmonics object with dimensions of another
        add ndim and shape attributes of harmonics objects
    Updated 04/2020: added from_gfc to read static gravity model coefficients
        add to_ascii and iterate over temporal fields in convolve and destripe
        make date optional for harmonic read functions.  add more math functions
        add option to sort if reading from an index or merging a list
        add options to flatten and expand harmonics matrices or arrays
    Written 03/2020
"""
import os
import re
import io
import copy
import gzip
import zipfile
import matplotlib
import numpy as np
import scipy as sc
import matplotlib.pyplot as plt
import gravity_toolkit.wavelets as wv
from gravity_toolkit.time import adjust_months
from gravity_toolkit.ncdf_stokes import ncdf_stokes
from gravity_toolkit.hdf5_stokes import hdf5_stokes
from gravity_toolkit.ncdf_read_stokes import ncdf_read_stokes
from gravity_toolkit.hdf5_read_stokes import hdf5_read_stokes
from gravity_toolkit.destripe_harmonics import destripe_harmonics
from geoid_toolkit.read_ICGEM_harmonics import read_ICGEM_harmonics

class harmonics(object):
    """
    Data class for reading, writing and processing spherical harmonic data
    """
    np.seterr(invalid='ignore')
    def __init__(self, lmax=None, mmax=None):
        self.clm=None
        self.slm=None
        self.time=None
        self.month=None
        self.lmax=lmax
        self.mmax=mmax
        self.l=np.arange(self.lmax+1) if self.lmax else None
        self.m=np.arange(self.mmax+1) if self.mmax else None
        self.shape=None
        self.ndim=None
        self.filename=None

    def case_insensitive_filename(self,filename):
        """
        Searches a directory for a filename without case dependence
        """
        #-- check if filename is open file object
        if isinstance(filename, io.IOBase):
            self.filename = copy.copy(filename)
        else:
            #-- tilde-expand input filename
            self.filename = os.path.expanduser(filename)
            #-- check if file presently exists with input case
            if not os.access(self.filename,os.F_OK):
                #-- search for filename without case dependence
                basename = os.path.basename(filename)
                directory = os.path.dirname(os.path.expanduser(filename))
                f = [f for f in os.listdir(directory) if re.match(basename,f,re.I)]
                if not f:
                    raise IOError('{0} not found in file system'.format(filename))
                self.filename = os.path.join(directory,f.pop())
        return self

<<<<<<< HEAD
    def from_ascii(self, filename, date=True, compression=None, verbose=False, skip_comment=''):
=======
    def from_ascii(self, filename, date=True, **kwargs):
>>>>>>> 36481bb5
        """
        Read a harmonics object from an ascii file
        Inputs: full path of input ascii file
        Options:
            ascii file contains date information
<<<<<<< HEAD
            ascii file is compressed or streaming as bytes
            verbose output of file information
            skip_comment skip lines that contains a particular string
=======
            keyword arguments for ascii input
>>>>>>> 36481bb5
        """
        #-- set filename
        self.case_insensitive_filename(filename)
        #-- set default parameters
        kwargs.setdefault('verbose',False)
        kwargs.setdefault('compression',None)
        #-- open the ascii file and extract contents
        print(self.filename) if kwargs['verbose'] else None
        if (kwargs['compression'] == 'gzip'):
            #-- read input ascii data from gzip compressed file and split lines
            with gzip.open(self.filename,'r') as f:
                file_contents = f.read().decode('ISO-8859-1').splitlines()
        elif (kwargs['compression'] == 'zip'):
            #-- read input ascii data from zipped file and split lines
            base,_ = os.path.splitext(self.filename)
            with zipfile.ZipFile(self.filename) as z:
                file_contents = z.read(base).decode('ISO-8859-1').splitlines()
        elif (kwargs['compression'] == 'bytes'):
            #-- read input file object and split lines
            file_contents = self.filename.read().splitlines()
        else:
            #-- read input ascii file (.txt, .asc) and split lines
            with open(self.filename,'r') as f:
                file_contents = f.read().splitlines()

        if skip_comment:
            file_contents = [line for line in file_contents if not(skip_comment in line)]

        #-- compile regular expression operator for extracting numerical values
        #-- from input ascii files of spherical harmonics
        regex_pattern = r'[-+]?(?:(?:\d*\.\d+)|(?:\d+\.?))(?:[EeD][+-]?\d+)?'
        rx = re.compile(regex_pattern, re.VERBOSE)
        #-- find maximum degree and order of harmonics
        self.lmax = 0
        self.mmax = 0
        #-- for each line in the file
        for line in file_contents:
            if date:
                l1,m1,clm1,slm1,time = rx.findall(line)
            else:
                l1,m1,clm1,slm1 = rx.findall(line)
            #-- convert line degree and order to integers
            l1,m1 = np.array([l1,m1],dtype=np.int)
            self.lmax = np.copy(l1) if (l1 > self.lmax) else self.lmax
            self.mmax = np.copy(m1) if (m1 > self.mmax) else self.mmax
        #-- output spherical harmonics dimensions array
        self.l = np.arange(self.lmax+1)
        self.m = np.arange(self.mmax+1)
        #-- output spherical harmonics data
        self.clm = np.zeros((self.lmax+1,self.mmax+1))
        self.slm = np.zeros((self.lmax+1,self.mmax+1))
        #-- if the ascii file contains date variables
        if date:
            self.time = np.float(time)
            self.month = np.int(12.0*(self.time - 2002.0)) + 1
            #-- adjust months to fix special cases if necessary
            self.month = adjust_months(self.month)
        #-- extract harmonics and convert to matrix
        #-- for each line in the file
        for line in file_contents:
            if date:
                l1,m1,clm1,slm1,time = rx.findall(line)
            else:
                l1,m1,clm1,slm1 = rx.findall(line)
            #-- convert line degree and order to integers
            ll,mm = np.array([l1,m1],dtype=np.int)
            #-- convert fortran exponentials if applicable
            self.clm[ll,mm] = np.float(clm1.replace('D','E'))
            self.slm[ll,mm] = np.float(slm1.replace('D','E'))
        #-- assign shape and ndim attributes
        self.update_dimensions()
        return self

    def from_netCDF4(self, filename, date=True, **kwargs):
        """
        Read a harmonics object from a netCDF4 file
        Inputs: full path of input netCDF4 file
        Options:
            netCDF4 file contains date information
            keyword arguments for netCDF4 reader
        """
        #-- set filename
        self.case_insensitive_filename(filename)
        #-- set default parameters
        kwargs.setdefault('verbose',False)
        kwargs.setdefault('compression',None)
        #-- read data from netCDF4 file
        Ylms = ncdf_read_stokes(self.filename, DATE=date,
            COMPRESSION=kwargs['compression'],
            VERBOSE=kwargs['verbose'])
        #-- copy variables to harmonics object
        self.clm = Ylms['clm'].copy()
        self.slm = Ylms['slm'].copy()
        self.l = Ylms['l'].copy()
        self.m = Ylms['m'].copy()
        self.lmax = np.max(Ylms['l'])
        self.mmax = np.max(Ylms['m'])
        if date:
            self.time = Ylms['time'].copy()
            #-- adjust months to fix special cases if necessary
            self.month = adjust_months(Ylms['month'])
        #-- assign shape and ndim attributes
        self.update_dimensions()
        return self

    def from_HDF5(self, filename, date=True, **kwargs):
        """
        Read a harmonics object from a HDF5 file
        Inputs: full path of input HDF5 file
        Options:
            HDF5 file contains date information
            keyword arguments for HDF5 reader
        """
        #-- set filename
        self.case_insensitive_filename(filename)
        #-- set default parameters
        kwargs.setdefault('verbose',False)
        kwargs.setdefault('compression',None)
        #-- read data from HDF5 file
        Ylms = hdf5_read_stokes(self.filename, DATE=date,
            COMPRESSION=kwargs['compression'],
            VERBOSE=kwargs['verbose'])
        #-- copy variables to harmonics object
        self.clm = Ylms['clm'].copy()
        self.slm = Ylms['slm'].copy()
        self.l = Ylms['l'].copy()
        self.m = Ylms['m'].copy()
        self.lmax = np.max(Ylms['l'])
        self.mmax = np.max(Ylms['m'])
        if date:
            self.time = Ylms['time'].copy()
            #-- adjust months to fix special cases if necessary
            self.month = adjust_months(Ylms['month'])
        #-- assign shape and ndim attributes
        self.update_dimensions()
        return self

    def from_gfc(self, filename, **kwargs):
        """
        Read a harmonics object from a gfc gravity model file from the GFZ ICGEM
        Inputs: full path of input gfc file
        Options:
            keyword arguments for gfc input
        """
        #-- set filename
        self.case_insensitive_filename(filename)
        #-- set default verbosity
        kwargs.setdefault('verbose',False)
        #-- read data from gfc file
        Ylms = read_ICGEM_harmonics(self.filename)
        #-- Output file information
        if kwargs['verbose']:
            print(self.filename)
            print(list(Ylms.keys()))
        #-- copy variables for static gravity model
        self.clm = Ylms['clm'].copy()
        self.slm = Ylms['slm'].copy()
        self.lmax = np.int(Ylms['max_degree'])
        self.mmax = np.int(Ylms['max_degree'])
        self.l = np.arange(self.lmax+1)
        self.m = np.arange(self.mmax+1)
        #-- geophysical parameters of gravity model
        self.GM = np.float(Ylms['earth_gravity_constant'])
        self.R = np.float(Ylms['radius'])
        self.tide = Ylms['tide_system']
        #-- assign shape and ndim attributes
        self.update_dimensions()
        return self

    def from_index(self, filename, format=None, date=True, sort=True):
        """
        Read a harmonics object from an index of ascii, netCDF4 or HDF5 files
        Inputs: full path of index file to be read into a harmonics object
        Options:
            format of files in index (ascii, netCDF4 or HDF5)
            ascii, netCDF4, or HDF5 contains date information
            sort harmonics objects by date information
        """
        #-- set filename
        self.case_insensitive_filename(filename)
        #-- Read index file of input spherical harmonics
        with open(self.filename,'r') as f:
            file_list = f.read().splitlines()
        #-- create a list of harmonic objects
        h = []
        #-- for each file in the index
        for i,f in enumerate(file_list):
            if (format == 'ascii'):
                #-- ascii (.txt)
                h.append(harmonics().from_ascii(os.path.expanduser(f),date=date))
            elif (format == 'netCDF4'):
                #-- netcdf (.nc)
                h.append(harmonics().from_netCDF4(os.path.expanduser(f),date=date))
            elif (format == 'HDF5'):
                #-- HDF5 (.H5)
                h.append(harmonics().from_HDF5(os.path.expanduser(f),date=date))
        #-- create a single harmonic object from the list
        return self.from_list(h,date=date,sort=sort)

    def from_list(self, object_list, date=True, sort=True, clear=False):
        """
        Build a sorted harmonics object from a list of other harmonics objects
        Inputs: list of harmonics object to be merged
        Options:
            harmonics objects contain date information
            sort harmonics objects by date information
            clear the harmonics list from memory
        """
        #-- number of harmonic objects in list
        n = len(object_list)
        #-- indices to sort data objects if harmonics list contain dates
        if date and sort:
            list_sort = np.argsort([d.time for d in object_list],axis=None)
        else:
            list_sort = np.arange(n)
        #-- truncate to maximum degree and order
        self.lmax = np.min([d.lmax for d in object_list])
        self.mmax = np.min([d.mmax for d in object_list])
        #-- output degree and order
        self.l = np.arange(self.lmax+1)
        self.m = np.arange(self.mmax+1)
        #-- create output harmonics
        self.clm = np.zeros((self.lmax+1,self.mmax+1,n))
        self.slm = np.zeros((self.lmax+1,self.mmax+1,n))
        #-- create list of files
        self.filename = []
        #-- output dates
        if date:
            self.time = np.zeros((n))
            self.month = np.zeros((n),dtype=np.int)
        #-- for each indice
        for t,i in enumerate(list_sort):
            self.clm[:,:,t] = object_list[i].clm[:self.lmax+1,:self.mmax+1]
            self.slm[:,:,t] = object_list[i].slm[:self.lmax+1,:self.mmax+1]
            if date:
                self.time[t] = np.atleast_1d(object_list[i].time)
                self.month[t] = np.atleast_1d(object_list[i].month)
            #-- append filename to list
            if getattr(object_list[i], 'filename'):
                self.filename.append(object_list[i].filename)
        #-- adjust months to fix special cases if necessary
        if date:
            self.month = adjust_months(self.month)
        #-- assign shape and ndim attributes
        self.update_dimensions()
        #-- clear the input list to free memory
        if clear:
            object_list = None
        #-- return the single harmonic object
        return self

    def from_file(self, filename, format=None, date=True, **kwargs):
        """
        Read a harmonics object from a specified format
        Inputs: full path of input file
        Options:
        file format (ascii, netCDF4, HDF5, gfc)
        file contains date information
        **kwargs: keyword arguments for input readers
        """
        #-- set filename
        self.case_insensitive_filename(filename)
        #-- set default verbosity
        kwargs.setdefault('verbose',False)
        #-- read from file
        if (format == 'ascii'):
            #-- ascii (.txt)
            return harmonics().from_ascii(filename, date=date, **kwargs)
        elif (format == 'netCDF4'):
            #-- netcdf (.nc)
            return harmonics().from_netCDF4(filename, date=date, **kwargs)
        elif (format == 'HDF5'):
            #-- HDF5 (.H5)
            return harmonics().from_HDF5(filename, date=date, **kwargs)
        elif (format == 'gfc'):
            #-- ICGEM gravity model (.gfc)
            return harmonics().from_HDF5(filename, **kwargs)

    def from_dict(self, d):
        """
        Convert a dict object to a harmonics object
        Inputs: dictionary object to be converted
        """
        #-- assign dictionary variables to self
        for key in ['l','m','clm','slm','time','month']:
            try:
                setattr(self, key, d[key].copy())
            except (AttributeError, KeyError):
                pass
        #-- maximum degree and order
        self.lmax = np.max(d['l'])
        self.mmax = np.max(d['m'])
        #-- assign shape and ndim attributes
        self.update_dimensions()
        return self

    def to_ascii(self, filename, date=True, **kwargs):
        """
        Write a harmonics object to ascii file
        Inputs: full path of output ascii file
        Options:
            harmonics objects contain date information
            keyword arguments for ascii output
        """
        self.filename = os.path.expanduser(filename)
        #-- set default verbosity
        kwargs.setdefault('verbose',False)
        print(self.filename) if kwargs['verbose'] else None
        #-- open the output file
        fid = open(self.filename, 'w')
        if date:
            file_format = '{0:5d} {1:5d} {2:+21.12e} {3:+21.12e} {4:10.4f}'
        else:
            file_format = '{0:5d} {1:5d} {2:+21.12e} {3:+21.12e}'
        #-- write to file for each spherical harmonic degree and order
        for m in range(0, self.mmax+1):
            for l in range(m, self.lmax+1):
                args = (l, m, self.clm[l,m], self.slm[l,m], self.time)
                print(file_format.format(*args), file=fid)
        #-- close the output file
        fid.close()

    def to_netCDF4(self, filename, date=True, **kwargs):
        """
        Write a harmonics object to netCDF4 file
        Inputs: full path of output netCDF4 file
        Options:
            harmonics objects contain date information
            keyword arguments for netCDF4 writer
        """
        self.filename = os.path.expanduser(filename)
        #-- set default verbosity and parameters
        kwargs.setdefault('verbose',False)
        kwargs.setdefault('units','Geodesy_Normalization')
        kwargs.setdefault('time_units','years')
        kwargs.setdefault('time_longname','Date_in_Decimal_Years')
        #-- copy keyword arguments to uppercase
        KWARGS = {}
        for key,val in kwargs.items():
            KWARGS[key.upper()] = val
        #-- write to netCDF4
        ncdf_stokes(self.clm, self.slm, self.l, self.m, self.time,
            self.month, FILENAME=self.filename, DATE=date, **KWARGS)

    def to_HDF5(self, filename, date=True, **kwargs):
        """
        Write a harmonics object to HDF5 file
        Inputs: full path of output HDF5 file
        Options:
            harmonics objects contain date information
            keyword arguments for HDF5 writer
        """
        self.filename = os.path.expanduser(filename)
        #-- set default verbosity and parameters
        kwargs.setdefault('verbose',False)
        kwargs.setdefault('units','Geodesy_Normalization')
        kwargs.setdefault('time_units','years')
        kwargs.setdefault('time_longname','Date_in_Decimal_Years')
        #-- copy keyword arguments to uppercase
        KWARGS = {}
        for key,val in kwargs.items():
            KWARGS[key.upper()] = val
        #-- write to HDF5
        hdf5_stokes(self.clm, self.slm, self.l, self.m, self.time,
            self.month, FILENAME=self.filename, DATE=date, **kwargs)

    def to_index(self, filename, file_list, format=None, date=True, **kwargs):
        """
        Write a harmonics object to index of ascii, netCDF4 or HDF5 files
        Inputs:
            full path of index file to be written
            list of filenames for each output file
        Options:
            format of files in index (ascii, netCDF4 or HDF5)
            harmonics object contains date information
            keyword arguments for output writers
        """
        #-- Write index file of output spherical harmonics
        self.filename = os.path.expanduser(filename)
        fid = open(self.filename,'w')
        #-- set default verbosity
        kwargs.setdefault('verbose',False)
        #-- for each file to be in the index
        for i,f in enumerate(file_list):
            #-- print filename to index
            print(f.replace(os.path.expanduser('~'),'~'), file=fid)
            #-- index harmonics object at i
            h = self.index(i, date=date)
            #-- write to file
            if (format == 'ascii'):
                #-- ascii (.txt)
                h.to_ascii(f, date=date, **kwargs)
            elif (format == 'netCDF4'):
                #-- netcdf (.nc)
                h.to_netCDF4(f, date=date, **kwargs)
            elif (format == 'HDF5'):
                #-- HDF5 (.H5)
                h.to_HDF5(f, date=date, **kwargs)
        #-- close the index file
        fid.close()

    def to_file(self, filename, format=None, date=True, **kwargs):
        """
        Write a harmonics object to a specified format
        Inputs: full path of output file
        Options:
            file format (ascii, netCDF4 or HDF5)
            harmonics object contains date information
            keyword arguments for output writers
        """
        #-- set default verbosity
        kwargs.setdefault('verbose',False)
        #-- write to file
        if (format == 'ascii'):
            #-- ascii (.txt)
            self.to_ascii(filename, date=date, **kwargs)
        elif (format == 'netCDF4'):
            #-- netcdf (.nc)
            self.to_netCDF4(filename, date=date, **kwargs)
        elif (format == 'HDF5'):
            #-- HDF5 (.H5)
            self.to_HDF5(filename, date=date, **kwargs)

    def to_masked_array(self):
        """
        Convert a harmonics object to a masked numpy array
        """
        #-- reassign shape and ndim attributes
        self.update_dimensions()
        #-- verify dimensions and get shape
        ndim_prev = self.ndim
        self.expand_dims()
        l1,m1,nt = self.shape
        #-- create single triangular matrices with harmonics
        Ylms = np.ma.zeros((self.lmax+1,2*self.lmax+1,nt))
        Ylms.mask = np.ones((self.lmax+1,2*self.lmax+1,nt),dtype=bool)
        for m in range(-self.mmax,self.mmax+1):
            mm = np.abs(m)
            for l in range(mm,self.lmax+1):
                if (m < 0):
                    Ylms.data[l,self.lmax+m,:] = self.slm[l,mm,:]
                    Ylms.mask[l,self.lmax+m,:] = False
                else:
                    Ylms.data[l,self.lmax+m,:] = self.clm[l,mm,:]
                    Ylms.mask[l,self.lmax+m,:] = False
        #-- reshape to previous
        if (self.ndim != ndim_prev):
            self.squeeze()
        #-- return the triangular matrix
        return Ylms

    def update_dimensions(self):
        """
        Update the dimensions of the harmonics object
        """
        self.ndim = self.clm.ndim
        self.shape = self.clm.shape
        self.l = np.arange(self.lmax+1) if self.lmax else None
        self.m = np.arange(self.mmax+1) if self.mmax else None
        return self

    def add(self, temp):
        """
        Add two harmonics objects
        Inputs: harmonic object to be added
        """
        #-- reassign shape and ndim attributes
        self.update_dimensions()
        temp.update_dimensions()
        l1 = self.lmax+1 if (temp.lmax > self.lmax) else temp.lmax+1
        m1 = self.mmax+1 if (temp.mmax > self.mmax) else temp.mmax+1
        if (self.ndim == 2):
            self.clm[:l1,:m1] += temp.clm[:l1,:m1]
            self.slm[:l1,:m1] += temp.slm[:l1,:m1]
        elif (self.ndim == 3) and (temp.ndim == 2):
            for i,t in enumerate(self.time):
                self.clm[:l1,:m1,i] += temp.clm[:l1,:m1]
                self.slm[:l1,:m1,i] += temp.slm[:l1,:m1]
        else:
            self.clm[:l1,:m1,:] += temp.clm[:l1,:m1,:]
            self.slm[:l1,:m1,:] += temp.slm[:l1,:m1,:]
        return self

    def subtract(self, temp):
        """
        Subtract one harmonics object from another
        Inputs: harmonic object to be subtracted
        """
        #-- reassign shape and ndim attributes
        self.update_dimensions()
        temp.update_dimensions()
        l1 = self.lmax+1 if (temp.lmax > self.lmax) else temp.lmax+1
        m1 = self.mmax+1 if (temp.mmax > self.mmax) else temp.mmax+1
        if (self.ndim == 2):
            self.clm[:l1,:m1] -= temp.clm[:l1,:m1]
            self.slm[:l1,:m1] -= temp.slm[:l1,:m1]
        elif (self.ndim == 3) and (temp.ndim == 2):
            for i,t in enumerate(self.time):
                self.clm[:l1,:m1,i] -= temp.clm[:l1,:m1]
                self.slm[:l1,:m1,i] -= temp.slm[:l1,:m1]
        else:
            self.clm[:l1,:m1,:] -= temp.clm[:l1,:m1,:]
            self.slm[:l1,:m1,:] -= temp.slm[:l1,:m1,:]
        return self

    def multiply(self, temp):
        """
        Multiply two harmonics objects
        Inputs: harmonic object to be multiplied
        """
        #-- reassign shape and ndim attributes
        self.update_dimensions()
        temp.update_dimensions()
        l1 = self.lmax+1 if (temp.lmax > self.lmax) else temp.lmax+1
        m1 = self.mmax+1 if (temp.mmax > self.mmax) else temp.mmax+1
        if (self.ndim == 2):
            self.clm[:l1,:m1] *= temp.clm[:l1,:m1]
            self.slm[:l1,:m1] *= temp.slm[:l1,:m1]
        elif (self.ndim == 3) and (temp.ndim == 2):
            for i,t in enumerate(self.time):
                self.clm[:l1,:m1,i] *= temp.clm[:l1,:m1]
                self.slm[:l1,:m1,i] *= temp.slm[:l1,:m1]
        else:
            self.clm[:l1,:m1,:] *= temp.clm[:l1,:m1,:]
            self.slm[:l1,:m1,:] *= temp.slm[:l1,:m1,:]
        return self

    def divide(self, temp):
        """
        Divide one harmonics object from another
        Inputs: harmonic object to be divided
        """
        #-- reassign shape and ndim attributes
        self.update_dimensions()
        temp.update_dimensions()
        l1 = self.lmax+1 if (temp.lmax > self.lmax) else temp.lmax+1
        m1 = self.mmax+1 if (temp.mmax > self.mmax) else temp.mmax+1
        #-- indices for cosine spherical harmonics (including zonals)
        lc,mc = np.tril_indices(l1, m=m1)
        #-- indices for sine spherical harmonics (excluding zonals)
        m0 = np.nonzero(mc != 0)
        ls,ms = (lc[m0],mc[m0])
        if (self.ndim == 2):
            self.clm[lc,mc] /= temp.clm[lc,mc]
            self.slm[ls,ms] /= temp.slm[ls,ms]
        elif (self.ndim == 3) and (temp.ndim == 2):
            for i,t in enumerate(self.time):
                self.clm[lc,mc,i] /= temp.clm[lc,mc]
                self.slm[ls,ms,i] /= temp.slm[ls,ms]
        else:
            self.clm[lc,mc,:] /= temp.clm[lc,mc,:]
            self.slm[ls,ms,:] /= temp.slm[ls,ms,:]
        return self

    def copy(self):
        """
        Copy a harmonics object to a new harmonics object
        """
        temp = harmonics(lmax=self.lmax, mmax=self.mmax)
        #-- try to assign variables to self
        for key in ['clm','slm','time','month','shape','ndim','filename']:
            try:
                val = getattr(self, key)
                setattr(temp, key, np.copy(val))
            except AttributeError:
                pass
        #-- assign ndim and shape attributes
        temp.update_dimensions()
        return temp

    def zeros_like(self):
        """
        Create a harmonics object using the dimensions of another
        """
        temp = harmonics(lmax=self.lmax, mmax=self.mmax)
        #-- assign variables to self
        for key in ['clm','slm','time','month']:
            try:
                val = getattr(self, key)
                setattr(temp, key, np.zeros_like(val))
            except AttributeError:
                pass
        #-- assign ndim and shape attributes
        temp.update_dimensions()
        return temp

    def expand_dims(self):
        """
        Add a singleton dimension to a harmonics object if non-existent
        """
        #-- change time dimensions to be iterable
        self.time = np.atleast_1d(self.time)
        self.month = np.atleast_1d(self.month)
        #-- output harmonics with a third dimension
        if (self.ndim == 2):
            self.clm = self.clm[:,:,None]
            self.slm = self.slm[:,:,None]
        #-- reassign ndim and shape attributes
        self.update_dimensions()
        return self

    def squeeze(self):
        """
        Remove singleton dimensions from a harmonics object
        """
        #-- squeeze singleton dimensions
        self.time = np.squeeze(self.time)
        self.month = np.squeeze(self.month)
        self.clm = np.squeeze(self.clm)
        self.slm = np.squeeze(self.slm)
        #-- reassign ndim and shape attributes
        self.update_dimensions()
        return self

    def flatten(self, date=True):
        """
        Flatten harmonics matrices into arrays
        Options: harmonics objects contain date information
        """
        n_harm = (self.lmax**2 + 3*self.lmax - (self.lmax-self.mmax)**2 -
            (self.lmax-self.mmax))//2 + 1
        #-- restructured degree and order
        temp = harmonics(lmax=self.lmax, mmax=self.mmax)
        temp.l = np.zeros((n_harm,), dtype=np.int32)
        temp.m = np.zeros((n_harm,), dtype=np.int32)
        #-- copy date variables if applicable
        if date:
            temp.time = np.copy(self.time)
            temp.month = np.copy(self.month)
        #-- restructured spherical harmonic arrays
        if (self.clm.ndim == 2):
            temp.clm = np.zeros((n_harm))
            temp.slm = np.zeros((n_harm))
        else:
            n = self.clm.shape[-1]
            temp.clm = np.zeros((n_harm,n))
            temp.slm = np.zeros((n_harm,n))
        #-- create counter variable lm
        lm = 0
        for m in range(0,self.mmax+1):#-- MMAX+1 to include MMAX
            for l in range(m,self.lmax+1):#-- LMAX+1 to include LMAX
                temp.l[lm] = np.int(l)
                temp.m[lm] = np.int(m)
                if (self.clm.ndim == 2):
                    temp.clm[lm] = self.clm[l,m]
                    temp.slm[lm] = self.slm[l,m]
                else:
                    temp.clm[lm,:] = self.clm[l,m,:]
                    temp.slm[lm,:] = self.slm[l,m,:]
                #-- add 1 to lm counter variable
                lm += 1
        #-- assign ndim and shape attributes
        temp.update_dimensions()
        #-- return the flattened arrays
        return temp

    def expand(self, date=True):
        """
        Expand flattened harmonics into matrices
        Options: harmonics objects contain date information
        """
        n_harm = (self.lmax**2 + 3*self.lmax - (self.lmax-self.mmax)**2 -
            (self.lmax-self.mmax))//2 + 1
        #-- restructured degree and order
        temp = harmonics(lmax=self.lmax, mmax=self.mmax)
        #-- copy date variables if applicable
        if date:
            temp.time = np.copy(self.time)
            temp.month = np.copy(self.month)
        #-- restructured spherical harmonic matrices
        if (self.clm.ndim == 1):
            temp.clm = np.zeros((self.lmax+1,self.mmax+1))
            temp.slm = np.zeros((self.lmax+1,self.mmax+1))
        else:
            n = self.clm.shape[-1]
            temp.clm = np.zeros((self.lmax+1,self.mmax+1,n))
            temp.slm = np.zeros((self.lmax+1,self.mmax+1,n))
        #-- create counter variable lm
        for lm in range(n_harm):
            l = self.l[lm]
            m = self.m[lm]
            if (self.clm.ndim == 1):
                temp.clm[l,m] = self.clm[lm]
                temp.slm[l,m] = self.slm[lm]
            else:
                temp.clm[l,m,:] = self.clm[lm,:]
                temp.slm[l,m,:] = self.slm[lm,:]
        #-- assign ndim and shape attributes
        temp.update_dimensions()
        #-- return the expanded harmonics object
        return temp

    def index(self, indice, date=True):
        """
        Subset a harmonics object to specific index
        Inputs: indice in matrix to subset
        Options: harmonics objects contain date information
        """
        #-- output harmonics object
        temp = harmonics(lmax=np.copy(self.lmax),mmax=np.copy(self.mmax))
        #-- subset output harmonics
        temp.clm = self.clm[:,:,indice].copy()
        temp.slm = self.slm[:,:,indice].copy()
        #-- subset output dates
        if date:
            temp.time = self.time[indice].copy()
            temp.month = self.month[indice].copy()
        #-- subset filenames if applicable
        if getattr(self, 'filename'):
            if isinstance(self.filename, list):
                temp.filename = self.filename[indice]
            elif isinstance(self.filename, str):
                temp.filename = copy.copy(self.filename)
        #-- assign ndim and shape attributes
        temp.update_dimensions()
        #-- return the subsetted object
        return temp

    def subset(self, months):
        """
        Subset a harmonics object to specific GRACE/GRACE-FO months
        Inputs: GRACE/GRACE-FO months
        """
        #-- check if months is an array or a single value
        months = np.atleast_1d(months)
        #-- number of months
        n = len(months)
        #-- check that all months are available
        months_check = list(set(months) - set(self.month))
        if months_check:
            m = ','.join(['{0:03d}'.format(m) for m in months_check])
            raise IOError('GRACE/GRACE-FO months {0} not Found'.format(m))
        #-- indices to sort data objects
        months_list = [i for i,m in enumerate(self.month) if m in months]
        #-- output harmonics object
        temp = harmonics(lmax=np.copy(self.lmax),mmax=np.copy(self.mmax))
        #-- create output harmonics
        temp.clm = np.zeros((temp.lmax+1,temp.mmax+1,n))
        temp.slm = np.zeros((temp.lmax+1,temp.mmax+1,n))
        temp.time = np.zeros((n))
        temp.month = np.zeros((n),dtype=np.int)
        temp.filename = []
        #-- for each indice
        for t,i in enumerate(months_list):
            temp.clm[:,:,t] = self.clm[:,:,i].copy()
            temp.slm[:,:,t] = self.slm[:,:,i].copy()
            temp.time[t] = self.time[i].copy()
            temp.month[t] = self.month[i].copy()
            #-- subset filenames if applicable
            if getattr(self, 'filename'):
                if isinstance(self.filename, list):
                    temp.filename.append(self.filename[i])
                elif isinstance(self.filename, str):
                    temp.filename.append(self.filename)
        #-- assign ndim and shape attributes
        temp.update_dimensions()
        #-- remove singleton dimensions if importing a single value
        return temp.squeeze()

    def truncate(self, lmax, lmin=0, mmax=None):
        """
        Truncate or expand a harmonics object to a new degree and order
        Inputs: lmax maximum degree of spherical harmonics
        Options: lmin minimum degree of spherical harmonics
            mmax maximum order of spherical harmonics
        """
        #-- output harmonics dimensions
        lmax = np.copy(self.lmax) if (lmax is None) else lmax
        mmax = np.copy(lmax) if (mmax is None) else mmax
        #-- copy prior harmonics object
        temp = self.copy()
        #-- set new degree and order
        self.lmax = np.copy(lmax)
        self.mmax = np.copy(mmax) if mmax else np.copy(lmax)
        #-- truncation levels
        l1 = self.lmax+1 if (temp.lmax > self.lmax) else temp.lmax+1
        m1 = self.mmax+1 if (temp.mmax > self.mmax) else temp.mmax+1
        #-- create output harmonics
        if (temp.ndim == 3):
            #-- number of months
            n = temp.clm.shape[-1]
            self.clm = np.zeros((self.lmax+1,self.mmax+1,n))
            self.slm = np.zeros((self.lmax+1,self.mmax+1,n))
            self.clm[lmin:l1,:m1,:] = temp.clm[lmin:l1,:m1,:].copy()
            self.slm[lmin:l1,:m1,:] = temp.slm[lmin:l1,:m1,:].copy()
        else:
            self.clm = np.zeros((self.lmax+1,self.mmax+1))
            self.slm = np.zeros((self.lmax+1,self.mmax+1))
            self.clm[lmin:l1,:m1] = temp.clm[lmin:l1,:m1].copy()
            self.slm[lmin:l1,:m1] = temp.slm[lmin:l1,:m1].copy()
        #-- reassign ndim and shape attributes
        self.update_dimensions()
        #-- return the truncated or expanded harmonics object
        return self

    def mean(self, apply=False, indices=Ellipsis):
        """
        Compute mean gravitational field and remove from data if specified
        Options:
            apply to remove the mean field from the input harmonics
            indices of input harmonics object to compute mean
        """
        temp = harmonics(lmax=np.copy(self.lmax),mmax=np.copy(self.mmax))
        #-- allocate for mean field
        temp.clm = np.zeros((temp.lmax+1,temp.mmax+1))
        temp.slm = np.zeros((temp.lmax+1,temp.mmax+1))
        #-- Computes the mean for each spherical harmonic degree and order
        for m in range(0,temp.mmax+1):#-- MMAX+1 to include l
            for l in range(m,temp.lmax+1):#-- LMAX+1 to include LMAX
                #-- calculate mean static field
                temp.clm[l,m] = np.mean(self.clm[l,m,indices])
                temp.slm[l,m] = np.mean(self.slm[l,m,indices])
                #-- calculating the time-variable gravity field by removing
                #-- the static component of the gravitational field
                if apply:
                    self.clm[l,m,:] -= temp.clm[l,m]
                    self.slm[l,m,:] -= temp.slm[l,m]
        #-- calculate mean of temporal variables
        for key in ['time','month']:
            try:
                val = getattr(self, key)
                setattr(temp, key, np.mean(val[indices]))
            except:
                continue
        #-- assign ndim and shape attributes
        temp.update_dimensions()
        #-- return the mean field
        return temp

    def scale(self, var):
        """
        Multiply a harmonics object by a constant
        Inputs: scalar value to which the harmonics object will be multiplied
        """
        #-- reassign shape and ndim attributes
        self.update_dimensions()
        temp = harmonics(lmax=self.lmax, mmax=self.mmax)
        temp.time = np.copy(self.time)
        temp.month = np.copy(self.month)
        #-- multiply by a single constant or a time-variable scalar
        if (np.ndim(var) == 0):
            temp.clm = var*self.clm
            temp.slm = var*self.slm
        elif (np.ndim(var) == 1) and (self.ndim == 2):
            temp.clm = np.zeros((temp.lmax+1,temp.mmax+1,len(var)))
            temp.slm = np.zeros((temp.lmax+1,temp.mmax+1,len(var)))
            for i,v in enumerate(var):
                temp.clm[:,:,i] = v*self.clm
                temp.slm[:,:,i] = v*self.slm
        elif (np.ndim(var) == 1) and (self.ndim == 3):
            for i,v in enumerate(var):
                temp.clm[:,:,i] = v*self.clm[:,:,i]
                temp.slm[:,:,i] = v*self.slm[:,:,i]
        #-- assign ndim and shape attributes
        temp.update_dimensions()
        return temp

    def power(self, power):
        """
        Raise a harmonics object to a power
        Inputs: power to which the harmonics object will be raised
        """
        #-- reassign shape and ndim attributes
        self.update_dimensions()
        temp = harmonics(lmax=self.lmax, mmax=self.mmax)
        temp.time = np.copy(self.time)
        temp.month = np.copy(self.month)
        for key in ['clm','slm']:
            val = getattr(self, key)
            setattr(temp, key, np.power(val,power))
        #-- assign ndim and shape attributes
        temp.update_dimensions()
        return temp

    def convolve(self, var):
        """
        Convolve spherical harmonics with a degree-dependent array
        Inputs: degree dependent array for convolution
        """
        #-- reassign shape and ndim attributes
        self.update_dimensions()
        #-- check if a single field or a temporal field
        if (self.ndim == 2):
            for l in range(0,self.lmax+1):#-- LMAX+1 to include LMAX
                self.clm[l,:] *= var[l]
                self.slm[l,:] *= var[l]
        else:
            for i,t in enumerate(self.time):
                for l in range(0,self.lmax+1):#-- LMAX+1 to include LMAX
                    self.clm[l,:,i] *= var[l]
                    self.slm[l,:,i] *= var[l]
        #-- return the convolved field
        return self

    def destripe(self, **kwargs):
        """
        Filters spherical harmonic coefficients for correlated "striping" errors
        Options: keyword arguments for destripe_harmonics
        """
        #-- reassign shape and ndim attributes
        self.update_dimensions()
        temp = harmonics(lmax=np.copy(self.lmax),mmax=np.copy(self.mmax))
        temp.time = np.copy(self.time)
        temp.month = np.copy(self.month)
        #-- check if a single field or a temporal field
        if (self.ndim == 2):
            Ylms = destripe_harmonics(self.clm, self.slm,
                LMIN=1, LMAX=self.lmax, MMAX=self.mmax, **kwargs)
            temp.clm = Ylms['clm'].copy()
            temp.slm = Ylms['slm'].copy()
        else:
            n = self.shape[-1]
            temp.clm = np.zeros((self.lmax+1,self.mmax+1,n))
            temp.slm = np.zeros((self.lmax+1,self.mmax+1,n))
            for i in range(n):
                Ylms = destripe_harmonics(self.clm[:,:,i], self.slm[:,:,i],
                    LMIN=1, LMAX=self.lmax, MMAX=self.mmax, **kwargs)
                temp.clm[:,:,i] = Ylms['clm'].copy()
                temp.slm[:,:,i] = Ylms['slm'].copy()
        #-- assign ndim and shape attributes
        temp.update_dimensions()
        #-- return the destriped field
        return temp

    def amplitude(self, mmax=None):
        """
        Calculates the degree amplitude of a harmonics object
        Options: mmax maximum order of spherical harmonics
        """
        #-- temporary matrix for squared harmonics
        temp = self.power(2)
        #-- truncate to order mmax
        if mmax is not None:
            temp.truncate(self.lmax, mmax=mmax)
        #-- check if a single field or a temporal field
        if (self.ndim == 2):
            #-- allocate for degree amplitudes
            self.amp = np.zeros((self.lmax+1))
            for l in range(self.lmax+1):
                #-- truncate at mmax
                m = np.arange(l,temp.mmax+1)
                #-- degree amplitude of spherical harmonic degree
                self.amp[l] = np.sqrt(np.sum(temp.clm[l,m] + temp.slm[l,m]))

        else:
            #-- allocate for degree amplitudes
            n = self.shape[-1]
            self.amp = np.zeros((self.lmax+1,n))
            for l in range(self.lmax+1):
                #-- truncate at mmax
                m = np.arange(l,temp.mmax+1)
                #-- degree amplitude of spherical harmonic degree
                var = temp.clm[l,m,:] + temp.slm[l,m,:]
                self.amp[l,:] = np.sqrt(np.sum(var,axis=0))
        #-- return the harmonics object with degree amplitudes
        return self

    def gap_fill(self, apply=False):
        """
        Fill the missing months with a linear interpolation, the interpolation is made on month number, it's imprecise
        Options: apply to the object if True, else return a new instance
        """
        temp = self.copy()
        missing_month = self.month[-1] - self.month[0] - len(self.month) + 1

        temp.clm = np.zeros((self.lmax + 1, self.mmax + 1, len(self.time) + missing_month))
        temp.slm = np.zeros((self.lmax + 1, self.mmax + 1, len(self.time) + missing_month))
        temp.time = np.zeros(len(self.time) + missing_month)
        temp.month = np.arange(self.month[0], self.month[-1] + 1)

        # initialize index and count variables
        index = 0
        cmp = 0
        for i in range(int(self.month[0]), int(self.month[-1]) + 1):
            if i in self.month: # if month in original object, copy time and data
                cmp_miss_mon = 0 # variable for following missing months
                temp.time[index] = self.time[index - cmp]
                temp.clm[:, :, index] = self.clm[:, :, index - cmp]
                temp.slm[:, :, index] = self.slm[:, :, index - cmp]
            else: # fill values with a linear interpolation
                cmp += 1
                cmp_miss_mon += 1
                # y(t) = (y2 - y1)/(x2 - x1)*t + y1
                temp.time[index] = (self.time[index - cmp + 1] - self.time[index - cmp]) / (
                            self.month[index - cmp + 1] - self.month[index - cmp]) * cmp_miss_mon + self.time[index - cmp]
                temp.clm[:, :, index] = (self.clm[:, :, index - cmp + 1] - self.clm[:, :, index - cmp]) / \
                                        (self.month[index - cmp + 1] - self.month[index - cmp]) * cmp_miss_mon \
                                        + self.clm[:, :, index - cmp]
                temp.slm[:, :, index] = (self.slm[:, :, index - cmp + 1] - self.slm[:, :, index - cmp]) / \
                                        (self.month[index - cmp + 1] - self.month[index - cmp]) * cmp_miss_mon \
                                        + self.slm[:, :, index - cmp]

            index += 1

        # -- assign ndim and shape attributes
        temp.update_dimensions()

        if apply:
            self.clm = temp.clm
            self.slm = temp.slm
            self.time = temp.time
            self.month = temp.month

            self.update_dimensions()

        return temp

    def plot_correlation(self, l, m, save_path=False):
        """
        Plot correlation between spherical harmonic coefficients of the object
        Inputs:
            l first degree of spherical harmonics
            m second degree of spherical harmonics

        Options:
            save_path : if not False, give a path to save the figure
        """
        mat_c = np.zeros((self.lmax, self.lmax))
        if m:
            mat_s = np.zeros((self.lmax, self.lmax))
        for i in range(self.lmax):
            for j in range(i+1):
                mat_c[i, i - j] = abs(np.mean((self.clm[l, m]-np.mean(self.clm[l, m]))*(self.clm[i, j]-np.mean(self.clm[i, j])))/\
                                   np.sqrt(np.mean((self.clm[l, m]-np.mean(self.clm[l, m]))**2))/\
                                   np.sqrt(np.mean((self.clm[i, j]-np.mean(self.clm[i, j]))**2)))

                if j:
                    mat_c[i - j, i] = abs(np.mean((self.clm[l, m]-np.mean(self.clm[l, m]))*(self.slm[i, j]-np.mean(self.slm[i, j])))/\
                                       np.sqrt(np.mean((self.clm[l, m]-np.mean(self.clm[l, m]))**2))/\
                                       np.sqrt(np.mean((self.slm[i, j]-np.mean(self.slm[i, j]))**2)))

                if m:
                    mat_s[i, i - j] = abs(np.mean(
                        (self.slm[l, m] - np.mean(self.slm[l, m])) * (self.clm[i, j] - np.mean(self.clm[i, j]))) / \
                                       np.sqrt(np.mean((self.slm[l, m] - np.mean(self.slm[l, m]))**2)) / \
                                       np.sqrt(np.mean((self.clm[i, j] - np.mean(self.clm[i, j]))**2)))

                    if j:
                        mat_s[i - j, i] = abs(np.mean(
                            (self.slm[l, m] - np.mean(self.slm[l, m])) * (self.slm[i, j] - np.mean(self.slm[i, j]))) / \
                                           np.sqrt(np.mean((self.slm[l, m] - np.mean(self.slm[l, m]))**2)) / \
                                           np.sqrt(np.mean((self.slm[i, j] - np.mean(self.slm[i, j]))**2)))

        plt.figure()
        plt.matshow(mat_c)
        plt.colorbar()
        plt.title('Correlation of each spherical harmonics with $C_{' + str(l) + ',' + str(m)+ '}$')

        if save_path:
            if os.path.isdir(save_path):
                plt.savefig(os.path.join(save_path, 'C' + str(l) + str(m) + '_correlation.png'))
            else:
                plt.savefig(save_path[:-3] + 'c' + save_path[-3:])

        if m:
            plt.figure()
            plt.matshow(mat_s)
            plt.colorbar()
            plt.title('Correlation of each spherical harmonics with $S_{' + str(l) + ',' + str(m) + '}$')

            if save_path:
                if os.path.isdir(save_path):
                    plt.savefig(os.path.join(save_path, 'S' + str(l) + str(m) + '_correlation.png'))
                else:
                    plt.savefig(save_path[:-3] + 's' + save_path[-3:])
        plt.show()


    def plot_coefficient(self, l, m, dates=[], ylms=[], label=[''], save_path=False):
        """
        Plot Cl,m and Sl,m harmonic coefficients
        Inputs:
            l first degree of spherical harmonics
            m second degree of spherical harmonics
        Options:
            dates: list with limits of the xaxis in year
            ylms: list of Harmonics objects to plot with the instance
            label: list of label for each Harmonics objects with element 0 representing the current Harmonics object
            save_path : if not False, give a path to save the figure
        """
        #-- figure for Cl,m
        plt.figure()
        plt.title("Normalized spherical harmonics coefficient $C_{" + str(l) + "," + str(m) + "}$")
        if len(ylms):
            plt.plot(self.time, self.clm[l, m, :], 'r', label=label[0])
        else:
            plt.plot(self.time, self.clm[l, m, :], 'r', label="$C_{" + str(l) + "," + str(m) + "}$")

        try:
            for i in range(len(ylms)):
                plt.plot(ylms[i].time, ylms[i].clm[l, m, :], label=label[i+1])
        except IndexError:
            raise IndexError("The list of labels is incomplete for correct plotting")

        plt.xlabel("Time (year)")
        plt.legend()
        if dates:
            plt.xlim(dates)
        plt.grid()

        if save_path:
            if os.path.isdir(save_path):
                plt.savefig(os.path.join(save_path, 'C' + str(l) + str(m) + '_coefficient.png'))
            else:
                plt.savefig(save_path[:-3] + 'c' + save_path[-3:])

        if m:
            #-- figure for Sl,m
            plt.figure()
            plt.title("Normalized spherical harmonics coefficient $S_{" + str(l) + "," + str(m) + "}$")
            if len(ylms):
                plt.plot(self.time, self.slm[l, m, :], 'r', label=label[0])
            else:
                plt.plot(self.time, self.slm[l, m, :], 'r', label="$S_{" + str(l) + "," + str(m) + "}$")

            try:
                for i in range(len(ylms)):
                    plt.plot(ylms[i].time, ylms[i].slm[l, m, :], label=label[i + 1])
            except IndexError:
                raise IndexError("The list of labels is incomplete for correct plotting")

            plt.xlabel("Time (year)")
            plt.legend()
            if dates:
                plt.xlim(dates)
            plt.grid()

            if save_path:
                if os.path.isdir(save_path):
                    plt.savefig(os.path.join(save_path, 'S' + str(l) + str(m) + '_coefficient.png'))
                else:
                    plt.savefig(save_path[:-3] + 's' + save_path[-3:])

        plt.show()

    def plot_fft(self, l, m, save_path=False):
        """
        Plot Cl,m and Sl,m harmonic coefficients fast fourrier transform
        Inputs:
            l first degree of spherical harmonics
            m second degree of spherical harmonics

        Options:
            save_path : if not False, give a path to save the figure
        """
        #-- compute fft and create x monthly frequency
        N = len(self.time)
        cf = sc.fft.fft(self.clm[l, m, :])
        sf = sc.fft.fft(self.slm[l, m, :])
        xf = np.linspace(0.0, 12/2, N // 2)

        # -- figure for Cl,m and Sl,m
        plt.figure()
        plt.title("Fourier transform of the normalized spherical harmonics coefficients $C_{" + str(l) + "," + str(
            m) + "}$ et $S_{" + str(
            l) + "," + str(m) + "}$")
        plt.plot(xf, 2.0 / N * np.abs(cf[0:N // 2]), label="$C_{" + str(l) + "," + str(m) + "}$")
        if m:
            plt.plot(xf, 2.0 / N * np.abs(sf[0:N // 2]), label="$S_{" + str(l) + "," + str(m) + "}$")


        plt.xlabel("Frequency ($year^{-1}$)")
        plt.ylabel("Power")
        plt.grid()
        plt.legend()

        if save_path:
            if os.path.isdir(save_path):
                plt.savefig(os.path.join(save_path, 'CS' + str(l) + str(m) + '_fft.png'))
            else:
                plt.savefig(save_path)

        plt.show()

    def plot_wavelets(self, l, m, s0=0, pad=1, lag1=0, plot_coi=True, mother='MORLET', param=-1, func_plot=np.abs, save_path=False):
        """
        Plot Cl,m and Sl,m wavelet analysis based on (Torrence and Compo, 1998)

        Inputs:
            l first degree of spherical harmonics
            m second degree of spherical harmonics

        Options:
            s0 : minimal period of the wavelets, should be higher than 2*dt
            pad : boolean for the zero padding of the series
            lag1 : caracteristic of the noise: 0 for a white noise (default), 0.72 for a red noise
            plot_coi : boolean to display the cone of interest in the figure
            mother : name of the wavelet, can be MORLET, DOG or PAUL
            param : param of the wavelet, -1 is the default value for each wavelet
            func_plot : funtion for reducing the wave, can be np.abs, np.angle, np.real or np.imag
            save_path : if not False, give a path to save the figure
        """
        # len of the data
        ndata = self.time.shape[0]
        # compute the mean time delta of the object
        dt = np.mean((self.time[1:] - self.time[:-1]))

        # resolution of the wavelet
        dj = 0.005

        if not s0:
            s0 = 4 * dt  # min scale of the wavelets
        # max resolution of the wavelet, fixed for GRACE
        j1 = 4.5 / dj

        siglvl = 0.95

        # compute wavelets analysis of Cl,m and Sl,m
        wavec = wv.wavelet(self.clm[l,m], dt, pad, dj, s0, j1, mother, param)[0]
        waves, period, scale, coi = wv.wavelet(self.slm[l,m], dt, pad, dj, s0, j1, mother, param)

        # compute significativity of the wavelets
        signifc = wv.wave_signif(self.clm[l,m], dt, scale, lag1=lag1, siglvl=siglvl, mother=mother, param=param)
        signifs = wv.wave_signif(self.slm[l,m], dt, scale, lag1=lag1, siglvl=siglvl, mother=mother, param=param)

        # compute wavelet significance test at a level of confidence siglvl%
        sig95c = np.abs(wavec**2) / [s * np.ones(ndata) for s in signifc]
        sig95s = np.abs(waves**2) / [s * np.ones(ndata) for s in signifs]

        # Wavelet spectrum for fft plot
        global_wsc = (np.sum(np.abs(wavec ** 2).conj().transpose(), axis=0) / ndata)
        global_wss = (np.sum(np.abs(waves ** 2).conj().transpose(), axis=0) / ndata)

        # compute fft of the signal
        fft_sigc = np.fft.fft(self.clm[l,m])
        sxxc = np.abs((fft_sigc * np.conj(fft_sigc)) / ndata)[int(np.ceil(ndata / 2)):]
        fft_sigs = np.fft.fft(self.slm[l, m])
        sxxs = np.abs((fft_sigs * np.conj(fft_sigs)) / ndata)[int(np.ceil(ndata / 2)):]

        # compute frequency
        f = -np.fft.fftfreq(ndata)[int(np.ceil(ndata / 2)):]

        # prepare yticks
        yticks = []
        for i in [0.5, 1, 2, 4, 6, 10, 15]:
            if np.min(period) <= i <= np.max(period):
                yticks.append(i)

        # create figure Cl,m
        fig = plt.figure(constrained_layout=True, figsize=(12, 6), dpi=200)
        spec = matplotlib.gridspec.GridSpec(ncols=2, nrows=1, wspace=0.02, width_ratios=[3, 1])
        ax0 = fig.add_subplot(spec[0])
        ax1 = fig.add_subplot(spec[1], sharey=ax0)
        axs = [ax0, ax1]
        plt.setp(axs[1].get_yticklabels(), visible=False)

        # plot wavelet
        im = axs[0].contourf(self.time, period, func_plot(wavec), 100)
        axs[0].contour(self.time, period, sig95c, levels=[1], linewidths=2)

        # plot cone of interest of the wavelet
        if plot_coi:
            axs[0].fill(np.concatenate((self.time[:1] - 0.0001, self.time, self.time[-1:] + 0.0001,
                                        self.time[-1:] + 0.0001, self.time[:1] - 0.0001, self.time[:1] - 0.0001)),
                        np.concatenate(([np.min(period)], coi, [np.min(period)], period[-1:], period[-1:],
                                        [np.min(period)])), 'r', alpha=0.2, hatch='/')
            axs[0].plot(self.time, coi, 'r--', lw=1.4)

        fig.colorbar(im, ax=axs[0], location='left')
        axs[0].invert_yaxis()
        axs[0].set_yscale('log', base=2)
        axs[0].set_ylabel('Period (year)')
        axs[0].set_yticks(yticks)
        axs[0].set_ylim(np.max(period), np.min(period))
        axs[0].set_xlabel('Time (year)')
        axs[0].get_yaxis().set_major_formatter(matplotlib.ticker.ScalarFormatter())
        axs[0].set_title('Wavelet Power Spectrum')

        # plot fft analysis at the right of the figure
        axs[1].plot(sxxc, 1 / f * dt, 'gray', label='Fourier spectrum')
        axs[1].plot(global_wsc, period, 'b', label='Wavelet spectrum')
        axs[1].plot(np.array(signifc), period, 'g--', label='95% confidence spectrum')
        axs[1].set_xlabel('Power')
        axs[1].set_title('Global Wavelet Spectrum')

        plt.legend()

        if save_path:
            if os.path.isdir(save_path):
                plt.savefig(os.path.join(save_path, 'C' + str(l) + str(m) + '_wavelet.png'))
            else:
                plt.savefig(save_path[:-3] + 'c' + save_path[-3:])

        # create figure Sl,m
        fig = plt.figure(constrained_layout=True, figsize=(12, 6), dpi=200)
        spec = matplotlib.gridspec.GridSpec(ncols=2, nrows=1, wspace=0.02, width_ratios=[3, 1])
        ax0 = fig.add_subplot(spec[0])
        ax1 = fig.add_subplot(spec[1], sharey=ax0)
        axs = [ax0, ax1]
        plt.setp(axs[1].get_yticklabels(), visible=False)

        # plot wavelet
        im = axs[0].contourf(self.time, period, np.abs(waves), 100)
        axs[0].contour(self.time, period, sig95s, levels=[1], linewidths=2)

        # plot cone of interest of the wavelet
        if plot_coi:
            axs[0].fill(np.concatenate((self.time[:1] - 0.0001, self.time, self.time[-1:] + 0.0001,
                                        self.time[-1:] + 0.0001, self.time[:1] - 0.0001, self.time[:1] - 0.0001)),
                    np.concatenate(([s0], coi, [s0], period[-1:], period[-1:], [s0])), 'r', alpha=0.2, hatch='/')
            axs[0].plot(self.time, coi, 'r--', lw=1.4)

        fig.colorbar(im, ax=axs[0], location='left')
        axs[0].invert_yaxis()
        axs[0].set_yscale('log', base=2)
        axs[0].set_ylabel('Period (year)')
        axs[0].set_ylim(np.max(period), np.min(period))
        axs[0].set_yticks(yticks)
        axs[0].set_xlabel('Time (year)')
        axs[0].get_yaxis().set_major_formatter(matplotlib.ticker.ScalarFormatter())
        axs[0].set_title('Wavelet Power Spectrum')

        # plot fft analysis at the right of the figure
        axs[1].plot(sxxs, 1 / f * dt, 'gray', label='Fourier spectrum')
        axs[1].plot(global_wss, period, 'b', label='Wavelet spectrum')
        axs[1].plot(np.array(signifs) * np.var(self.clm[l, m]), period, 'g--', label='95% confidence spectrum')
        axs[1].set_xlabel('Power')
        axs[1].set_title('Global Wavelet Spectrum')

        plt.legend()

        if save_path:
            if os.path.isdir(save_path):
                plt.savefig(os.path.join(save_path, 'C' + str(l) + str(m) + '_wavelet.png'))
            else:
                plt.savefig(save_path[:-3] + 's' + save_path[-3:])

        plt.show()<|MERGE_RESOLUTION|>--- conflicted
+++ resolved
@@ -107,29 +107,21 @@
                 self.filename = os.path.join(directory,f.pop())
         return self
 
-<<<<<<< HEAD
-    def from_ascii(self, filename, date=True, compression=None, verbose=False, skip_comment=''):
-=======
     def from_ascii(self, filename, date=True, **kwargs):
->>>>>>> 36481bb5
         """
         Read a harmonics object from an ascii file
         Inputs: full path of input ascii file
         Options:
             ascii file contains date information
-<<<<<<< HEAD
-            ascii file is compressed or streaming as bytes
-            verbose output of file information
-            skip_comment skip lines that contains a particular string
-=======
             keyword arguments for ascii input
->>>>>>> 36481bb5
         """
         #-- set filename
         self.case_insensitive_filename(filename)
         #-- set default parameters
         kwargs.setdefault('verbose',False)
         kwargs.setdefault('compression',None)
+        kwargs.setdefault('skip_comment','')
+
         #-- open the ascii file and extract contents
         print(self.filename) if kwargs['verbose'] else None
         if (kwargs['compression'] == 'gzip'):
@@ -149,8 +141,8 @@
             with open(self.filename,'r') as f:
                 file_contents = f.read().splitlines()
 
-        if skip_comment:
-            file_contents = [line for line in file_contents if not(skip_comment in line)]
+        if kwargs['skip_comment']:
+            file_contents = [line for line in file_contents if not(kwargs['skip_comment'] in line)]
 
         #-- compile regular expression operator for extracting numerical values
         #-- from input ascii files of spherical harmonics
