#!/usr/bin/env python
u"""
grace_date.py
<<<<<<< HEAD
Written by Tyler Sutterley (10/2020)
=======
Written by Tyler Sutterley (02/2021)
>>>>>>> 65aa2053

Reads index file from podaac_grace_sync.py or gfz_isdc_grace_ftp.py
Parses dates of each GRACE/GRACE-FO file and assigns the month number
Creates an index of dates for GRACE/GRACE-FO files

INPUTS:
    base_dir: Working data directory for GRACE/GRACE-FO data

OPTIONS:
    PROC: GRACE data processing center (CSR/CNES/JPL/GFZ)
    DREL: GRACE/GRACE-FO Data Release (RL03 for CNES) (RL06 for CSR/GFZ/JPL)
    DSET: GRACE dataset (GAA/GAB/GAC/GAD/GSM)
        GAA is the non-tidal atmospheric correction
        GAB is the non-tidal oceanic correction
        GAC is the combined non-tidal atmospheric and oceanic correction
        GAD is the GRACE ocean bottom pressure product
        GSM is corrected monthly GRACE/GRACE-FO static field product
    OUTPUT: create index of dates for GRACE/GRACE-FO data
    MODE: permissions mode of output files

OUTPUTS:
    dictionary of GRACE/GRACE-FO files indexed by month

PYTHON DEPENDENCIES:
    numpy: Scientific Computing Tools For Python
        https://numpy.org
        https://numpy.org/doc/stable/user/numpy-for-matlab-users.html
    dateutil: powerful extensions to datetime
        https://dateutil.readthedocs.io/en/stable/
    future: Compatibility layer between Python 2 and Python 3
        https://python-future.org/

PROGRAM DEPENDENCIES:
    time.py: utilities for calculating time operations

UPDATE HISTORY:
<<<<<<< HEAD
    Updated 12/2020: Add SWARM data compilance
=======
    Updated 02/2021: use adjust_months function to fix special months cases
>>>>>>> 65aa2053
    Updated 12/2020: using utilities from time module
    Updated 11/2020: updated for CNES RL04 & RL05 and GRAZ 2018 (monthly fields)
    Updated 10/2020: use argparse to set command line parameters
    Updated 07/2020: added function docstrings
    Updated 03/2020: for public release
    Updated 11/2018: updated regular expression pattern for RL06 GFZ
    Updated 08/2018: using full release string (RL05 instead of 5)
    Updated 06/2018: using python3 compatible octal and input
    Updated 05/2018: can read new GRACE file format for RL06 and GRACE-FO
    Updated 10/2017: added option OUTPUT to write the text file with GRACE dates
        now will output from the function the GRACE month and file name
        adjusted regular expression for extracting parameters from filename
    Updated 02/2017: added mode to modify the permissions of the output file
    Updated 05-06/2016: using __future__ print function, format date lines
    Updated 01/2016: minor clean up.  using enumerate for loop
    Updated 10/2015: added manual fix for month 161 (centered in 160)
    Updated 05/2015: additional 2 digits to date file to reduce the differences
        in dates if importing from date file or binary data file
    Updated 03/2015: added main definition for running from command line
        further generalization, calculates the Julian date of the GRACE date
    Updated 11/2014: output more decimal points for date
    Updated 09/2014: using regular expressions, general code updates
    Updated 03/2014: printing GRACE month with zero-padding
    Updated 02/2014: minor update to if statements
    Updated 01/2014: updated for CNES RL03 (monthly fields)
    Updated 10/2013: created a directory with both RL04 and RL05 (combining)
        made a slight edit for the drift rates
    Updated 09/2013: changed dating schemes for all products
        for CNES: Solution 1 == 001, versus 10-day from start of 2002
    Updated 05/2013: modified for use with GUI program
    Updated 07/2012: changed some variable names, and saving variables
        start_yr, start_day, end_yr, end_day
    Updated 07/2012: fix missing date for CSR RL05
        One of the months 119 registered as 118 as half of 119 is in 118 due to
        accelerometer issues during 119
    Updated 06/2012: fixes missing dates to be automatic
        Also added options to enter the processing center, the data release and
        the dataset from an external main level program
    Updated 04/2012: changes for RL05 data
"""
from __future__ import print_function

import os
import re
import argparse
import numpy as np
import gravity_toolkit.time

def grace_date(base_dir, PROC='', DREL='', DSET='', OUTPUT=True, MODE=0o775):
    """
    Reads index file from podaac_grace_sync.py or gfz_isdc_grace_ftp.py
    Parses dates of each GRACE/GRACE-FO file and assigns the month number
    Creates an index of dates for GRACE/GRACE-FO files

    Arguments
    ---------
    base_dir: working data directory

    Keyword arguments
    -----------------
    PROC: GRACE data processing center
        CSR: University of Texas Center for Space Research
        GFZ: German Research Centre for Geosciences (GeoForschungsZentrum)
        JPL: Jet Propulsion Laboratory
        CNES: French Centre National D'Etudes Spatiales
        GRAZ: Institute of Geodesy from GRAZ University of Technology

        SWARM: gravity data from SWARM satellite
    DREL: GRACE/GRACE-FO data release
    DSET: GRACE/GRACE-FO dataset
        GAA: non-tidal atmospheric correction
        GAB: non-tidal oceanic correction
        GAC: combined non-tidal atmospheric and oceanic correction
        GAD: ocean bottom pressure product
        GSM: corrected monthly static gravity field product
    OUTPUT: create index file of dates for GRACE/GRACE-FO data
    MODE: Permission mode of directories and files

    Returns
    -------
    output_files: dictionary of GRACE/GRACE-FO files indexed by month
    """

    #--  Directory of exact product
    grace_dir = os.path.join(base_dir, PROC, DREL, DSET)
    #-- input index file containing GRACE data filenames
    with open(os.path.join(grace_dir, 'index.txt'),'r') as f:
        input_files = f.read().splitlines()

    #--  number of lines in input_files
    n_files = len(input_files)

    #-- define date variables
    start_yr = np.zeros((n_files))#-- year start date
    end_yr = np.zeros((n_files))#-- year end date
    start_day = np.zeros((n_files))#-- day number start date
    end_day = np.zeros((n_files))#-- day number end date
    mid_day = np.zeros((n_files))#-- mid-month day
    JD = np.zeros((n_files))#-- Julian date of mid-month
    tot_days = np.zeros((n_files))#-- number of days since Jan 2002
    tdec = np.zeros((n_files))#-- tdec is the date in decimal form
    mon = np.zeros((n_files,),dtype=np.int)#-- GRACE/GRACE-FO month number

    if PROC in ('CSR', 'GFZ', 'JPL', 'CNES'):
        #-- compile numerical expression operator for parameters from files
        #-- will work with previous releases and releases for GRACE-FO
        #-- UTCSR: The University of Texas at Austin Center for Space Research
        #-- EIGEN: GFZ German Research Center for Geosciences (RL01-RL05)
        #-- GFZOP: GFZ German Research Center for Geosciences (RL06+GRACE-FO)
        #-- JPLEM: NASA Jet Propulsion Laboratory (harmonic solutions)
        #-- JPLMSC: NASA Jet Propulsion Laboratory (mascon solutions)
        #-- GRGS: CNES Groupe de Recherche de Géodésie Spatiale
        regex_pattern = (r'(.*?)-2_(\d+)-(\d+)_(.*?)_({0})_(.*?)_(\d+)(.*?)'
           r'(\.gz|\.gfc|\.txt)?$').format(r'UTCSR|EIGEN|GFZOP|JPLEM|JPLMSC|GRGS')
    elif PROC == 'GRAZ':
        # -- GRAZ: Institute of Geodesy from GRAZ University of Technology
        regex_pattern = (r'(.*?)-({0})_(.*?)_(\d+)-(\d+)'
                         r'(\.gz|\.gfc|\.txt)').format(r'Grace_operational|Grace2018')
    elif PROC == 'SWARM':
        # -- SWARM: data from SWARM satellite
        regex_pattern = (r'({0})_(.*?)_(EGF_SHA_2)__(.*?)_(.*?)_(.*?)'
                         r'(\.gz|\.gfc|\.txt)').format(r'SW')
    else:
        raise ValueError("Unknown PROC value:", PROC)

    rx = re.compile(regex_pattern, re.VERBOSE)

    #-- for each data file
    for t, infile in enumerate(input_files):
        #-- extract parameters from input filename
        if PROC in ('CSR', 'GFZ', 'JPL', 'CNES'):
            PFX,start_date,end_date,AUX,PRC,F1,DRL,F2,SFX = rx.findall(infile).pop()

            #-- find start date, end date and number of days
            start_yr[t] = np.float(start_date[:4])
            end_yr[t] = np.float(end_date[:4])
            start_day[t] = np.float(start_date[4:])
            end_day[t] = np.float(end_date[4:])

            #-- number of days in the starting year for leap and standard years
            dpy = gravity_toolkit.time.calendar_days(start_yr[t]).sum()
            #-- end date taking into account measurements taken on different years
            end_cyclic = (end_yr[t]-start_yr[t])*dpy + end_day[t]
            #-- calculate mid-month value
            mid_day[t] = np.mean([start_day[t], end_cyclic])

            #-- calculate Modified Julian Day from start_yr and mid_day
            MJD = gravity_toolkit.time.convert_calendar_dates(start_yr[t],
                1.0,mid_day[t],epoch=(1858,11,17,0,0,0))
            #-- convert from Modified Julian Days to calendar dates
            cal_date = gravity_toolkit.time.convert_julian(MJD+2400000.5)

        elif PROC == 'GRAZ' or PROC == 'SWARM':
            if PROC == 'GRAZ':
                PFX,SAT,trunc,year,month,SFX = rx.findall(infile).pop()
                #-- find start year, end year
                start_yr[t] = np.float(year)
                end_yr[t] = np.float(year)
            elif PROC == 'SWARM':
                SAT, tmp, PROD, start_date, end_date, RL, SFX = rx.findall(os.path.basename(infile)).pop()

                start_yr[t] = int(start_date[:4])
                end_yr[t] = int(end_date[:4])
                month = int(start_date[4:6])

            #-- Calculation of total days since start of campaign
            #-- Get information on the current year (day per month and day per year)
            dpm = gravity_toolkit.time.dpm_count(start_yr[t])

            #-- find start day, end day
            start_day[t] = np.sum(dpm[:np.int(month) - 1]) + 1
            end_day[t] = np.sum(dpm[:np.int(month)])

            #-- Calculation of Mid-month value
            mid_day[t] = np.mean([start_day[t], end_day[t]])

        #-- Calculating the mid-month date in decimal form
        tdec[t] = start_yr[t] + mid_day[t] / dpy

        # -- Calculation of total days since start of campaign
        count = 0
        n_yrs = np.int(start_yr[t] - 2002)
        # -- for each of the GRACE years up to the file year
        for iyr in range(n_yrs):
            # -- year
            year = 2002 + iyr
            # -- add all days from prior years to count
            # -- number of days in year i (if leap year or standard year)
            count += gravity_toolkit.time.calendar_days(year).sum()

        # -- calculating the total number of days since 2002
        tot_days[t] = np.mean([count + start_day[t], count + end_cyclic])

        #-- Calculates the month number (or 10-day number for CNES RL01,RL02)
        if ((PROC == 'CNES') and (DREL in ('RL01','RL02'))):
            mon[t] = np.round(1.0+(tot_days[t]-tot_days[0])/10.0)
        else:
            #-- calculate the GRACE/GRACE-FO month (Apr02 == 004)
            #-- https://grace.jpl.nasa.gov/data/grace-months/
            #-- Notes on special months (e.g. 119, 120) below
            mon[t] = 12*(cal_date['year']-2002) + cal_date['month']

    #-- The 'Special Months' (Nov 2011, Dec 2011 and April 2012) with
    #-- Accelerometer shutoffs make the relation between month number
    #-- and date more complicated as days from other months are used
    #-- For CSR and GFZ: Nov 2011 (119) is centered in Oct 2011 (118)
    #-- For JPL: Dec 2011 (120) is centered in Jan 2012 (121)
    #-- For all: May 2015 (161) is centered in Apr 2015 (160)
    mon = gravity_toolkit.time.adjust_months(mon)

    #-- Output GRACE/GRACE-FO date ascii file
    if OUTPUT:
        date_file = '{0}_{1}_DATES.txt'.format(PROC, DREL)
        fid = open(os.path.join(grace_dir,date_file), 'w')
        #-- date file header information
        args = ('Mid-date','Month','Start_Day','End_Day','Total_Days')
        print('{0} {1:>10} {2:>11} {3:>10} {4:>13}'.format(*args),file=fid)

    #-- create python dictionary mapping input file names with GRACE months
    grace_files = {}
    #-- for each data file
    for t, infile in enumerate(input_files):
        #-- add file to python dictionary mapped to GRACE/GRACE-FO month
        grace_files[mon[t]] = os.path.join(grace_dir,infile)
<<<<<<< HEAD

        #-- print to GRACE DATES ascii file (NOTE: tot_days will be rounded up)
=======
        #-- print to GRACE dates ascii file (NOTE: tot_days will be rounded)
>>>>>>> 65aa2053
        if OUTPUT:
            print(('{0:13.8f} {1:03d} {2:8.0f} {3:03.0f} {4:8.0f} {5:03.0f} '
                '{6:8.0f}').format(tdec[t],mon[t],start_yr[t],start_day[t],
                end_yr[t],end_day[t],tot_days[t]), file=fid)

    #-- close date file
    #-- set permissions level of output date file
    if OUTPUT:
        fid.close()
        os.chmod(os.path.join(grace_dir, date_file), MODE)

    #-- return the python dictionary that maps GRACE months with GRACE files
    return grace_files

#-- PURPOSE: program that calls grace_date() with set parameters
def main():
    #-- command line parameters
    #-- Read the system arguments listed after the program
    parser = argparse.ArgumentParser(
        description="""Parses dates of each GRACE/GRACE-FO file and
            assigns the month number.
            Creates an index of dates for GRACE/GRACE-FO files.
            """
    )
    #-- working data directory
    parser.add_argument('--directory','-D',
        type=lambda p: os.path.abspath(os.path.expanduser(p)),
        default=os.getcwd(),
        help='Working data directory')
    #-- GRACE/GRACE-FO data processing center
    parser.add_argument('--center','-c',
        metavar='PROC', type=str, nargs='+',
        default=['CSR','GFZ','JPL'],
        choices=['CSR','GFZ','JPL', 'CNES'],
        help='GRACE/GRACE-FO Processing Center')
    #-- GRACE/GRACE-FO data release
    parser.add_argument('--release','-r',
        metavar='DREL', type=str, nargs='+',
        default=['RL06'],
        help='GRACE/GRACE-FO Data Release')
    #-- GRACE/GRACE-FO data product
    parser.add_argument('--product','-p',
        metavar='DSET', type=str.upper, nargs='+',
        default=['GAC','GAD','GSM'],
        choices=['GAA','GAB','GAC','GAD','GSM'],
        help='GRACE/GRACE-FO dealiasing product')
    #-- output GRACE/GRACE-FO ascii date file
    parser.add_argument('--output','-O',
        default=False, action='store_true',
        help='Overwrite existing data')
    #-- permissions mode of the local directories and files (number in octal)
    parser.add_argument('--mode','-M',
        type=lambda x: int(x,base=8), default=0o775,
        help='permissions mode of output files')
    args = parser.parse_args()

    #-- run GRACE/GRACE-FO date program
    for pr in args.center:
        for rl in args.release:
            for ds in args.product:
                grace_date(args.directory, PROC=pr, DREL=rl, DSET=ds,
                    OUTPUT=args.output, MODE=args.mode)

#-- run main program
if __name__ == '__main__':
    main()<|MERGE_RESOLUTION|>--- conflicted
+++ resolved
@@ -1,11 +1,7 @@
 #!/usr/bin/env python
 u"""
 grace_date.py
-<<<<<<< HEAD
-Written by Tyler Sutterley (10/2020)
-=======
 Written by Tyler Sutterley (02/2021)
->>>>>>> 65aa2053
 
 Reads index file from podaac_grace_sync.py or gfz_isdc_grace_ftp.py
 Parses dates of each GRACE/GRACE-FO file and assigns the month number
@@ -42,11 +38,8 @@
     time.py: utilities for calculating time operations
 
 UPDATE HISTORY:
-<<<<<<< HEAD
+    Updated 02/2021: use adjust_months function to fix special months cases
     Updated 12/2020: Add SWARM data compilance
-=======
-    Updated 02/2021: use adjust_months function to fix special months cases
->>>>>>> 65aa2053
     Updated 12/2020: using utilities from time module
     Updated 11/2020: updated for CNES RL04 & RL05 and GRAZ 2018 (monthly fields)
     Updated 10/2020: use argparse to set command line parameters
@@ -145,7 +138,6 @@
     start_day = np.zeros((n_files))#-- day number start date
     end_day = np.zeros((n_files))#-- day number end date
     mid_day = np.zeros((n_files))#-- mid-month day
-    JD = np.zeros((n_files))#-- Julian date of mid-month
     tot_days = np.zeros((n_files))#-- number of days since Jan 2002
     tdec = np.zeros((n_files))#-- tdec is the date in decimal form
     mon = np.zeros((n_files,),dtype=np.int)#-- GRACE/GRACE-FO month number
@@ -271,12 +263,8 @@
     for t, infile in enumerate(input_files):
         #-- add file to python dictionary mapped to GRACE/GRACE-FO month
         grace_files[mon[t]] = os.path.join(grace_dir,infile)
-<<<<<<< HEAD
 
         #-- print to GRACE DATES ascii file (NOTE: tot_days will be rounded up)
-=======
-        #-- print to GRACE dates ascii file (NOTE: tot_days will be rounded)
->>>>>>> 65aa2053
         if OUTPUT:
             print(('{0:13.8f} {1:03d} {2:8.0f} {3:03.0f} {4:8.0f} {5:03.0f} '
                 '{6:8.0f}').format(tdec[t],mon[t],start_yr[t],start_day[t],
